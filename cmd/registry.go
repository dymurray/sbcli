//
// Copyright (c) 2018 Red Hat, Inc.
//
// Licensed under the Apache License, Version 2.0 (the "License");
// you may not use this file except in compliance with the License.
// You may obtain a copy of the License at
//
//    http://www.apache.org/licenses/LICENSE-2.0
//
// Unless required by applicable law or agreed to in writing, software
// distributed under the License is distributed on an "AS IS" BASIS,
// WITHOUT WARRANTIES OR CONDITIONS OF ANY KIND, either express or implied.
// See the License for the specific language governing permissions and
// limitations under the License.
//

package cmd

import (
	"fmt"

	"github.com/automationbroker/apb/pkg/config"
	"github.com/automationbroker/apb/pkg/util"
	"github.com/automationbroker/bundle-lib/registries"
	"github.com/spf13/cobra"
)

// Default registry configuration section
var defaultLocalOpenShiftConfig = registries.Config{
	Namespaces: []string{"openshift"},
	Name:       "local",
	Type:       "local_openshift",
	WhiteList:  []string{".*$"},
}

var defaultQuayConfig = registries.Config{
	Name:      "quay",
	Type:      "quay",
	Org:       "redhat",
	URL:       "http://quay.io",
	WhiteList: []string{".*$"},
}

var defaultDockerHubConfig = registries.Config{
	Name:      "dockerhub",
	Type:      "dockerhub",
	URL:       "docker.io",
	Org:       "ansibleplaybookbundle",
	WhiteList: []string{".*$"},
}

var defaultHelmConfig = registries.Config{
	Name:      "helm",
	Type:      "helm",
	URL:       "https://kubernetes-charts.storage.googleapis.com",
	Runner:    "docker.io/automationbroker/helm-runner:latest",
	WhiteList: []string{".*$"},
}

// Registry cmd vars
var registryConfig config.Registry

// Registry commands
var registryCmd = &cobra.Command{
	Use:   "registry",
	Short: "Configure registry adapters",
	Long:  `List, Add, or Delete registry adapters from configuration`,
}

var registryAddCmd = &cobra.Command{
	Use:   "add <registry_name>",
	Short: "Add a new registry adapter",
	Long:  `Add a new registry adapter to the configuration`,
	Args:  cobra.MinimumNArgs(1),
	Run: func(cmd *cobra.Command, args []string) {
		addRegistry(args[0])
	},
}

var registryRemoveCmd = &cobra.Command{
	Use:   "remove <registry_name>",
	Short: "Remove a registry adapter",
	Args:  cobra.MinimumNArgs(1),
	Long:  `Remove a registry adapter from stored configuration`,
	Run: func(cmd *cobra.Command, args []string) {
		removeRegistry(args[0])
	},
}

var registryListCmd = &cobra.Command{
	Use:   "list",
	Short: "List the configured registry adapters",
	Long:  `List all registry adapters in the configuration`,
	Run: func(cmd *cobra.Command, args []string) {
		listRegistries()
	},
}

func init() {
	rootCmd.AddCommand(registryCmd)
	// Registry Add Flags
	registryAddCmd.Flags().StringVarP(&registryConfig.Config.Type, "type", "t", "dockerhub", "registry type (dockerhub, local_openshift, helm)")
	registryAddCmd.Flags().StringVar(&registryConfig.Config.Tag, "tag", "", "specify the tag of images in registry (e.g. 'latest')")
	registryAddCmd.Flags().StringVar(&registryConfig.Config.Org, "org", "", "organization for 'dockerhub' adapter to search (e.g. 'ansible-playbook-bundle')")
	registryAddCmd.Flags().StringVar(&registryConfig.Config.Runner, "runner", "", "base image used to run Helm APBs (e.g. 'docker.io/automationbroker/helm-runner:latest')")
	registryAddCmd.Flags().StringVar(&registryConfig.Config.URL, "url", "", "URL (e.g. docker.io)")
	registryAddCmd.Flags().StringSliceVar(&registryConfig.Config.WhiteList, "whitelist", []string{}, "regexes for filtering registry contents (e.g. '.*apb$,.*bundle$')")
	registryAddCmd.Flags().StringSliceVar(&registryConfig.Config.Namespaces, "namespaces", []string{}, "namespaces for 'local_openshift' adapter to search  (e.g. 'openshift,my-project')")

	registryCmd.AddCommand(registryAddCmd)
	registryCmd.AddCommand(registryListCmd)
	registryCmd.AddCommand(registryRemoveCmd)
}

func addRegistry(addName string) {
	var regList []config.Registry
	var newConfig config.Registry
	err := config.Registries.UnmarshalKey("Registries", &regList)
	if err != nil {
		fmt.Println("Error unmarshalling config: ", err)
		return
	}

	// TODO: Add all cases here. For simplicity I'm keeping it like this until the v2 work merges
	switch registryConfig.Config.Type {
	case "dockerhub":
		newConfig.Config = defaultDockerHubConfig
	case "local_openshift":
		newConfig.Config = defaultLocalOpenShiftConfig
	case "helm":
		newConfig.Config = defaultHelmConfig
	case "quay":
		newConfig.Config = defaultQuayConfig
	default:
		fmt.Printf("Unrecognized registry type [%v]\n", registryConfig.Config.Type)
		fmt.Printf("Supported types are: dockerhub, local_openshift, helm.\n")
		return
	}
	newConfig.Config.Name = addName

	applyOverrides(&newConfig.Config, registryConfig.Config)

	for _, reg := range regList {
		if reg.Config.Name == newConfig.Config.Name {
			fmt.Printf("Error adding registry [%v], found registry with conflicting name [%v]. Try specifying a different name.\n", registryConfig.Config.Name, reg.Config.Name)
			return
		}
	}
	regList = append(regList, newConfig)
	config.UpdateCachedRegistries(config.Registries, regList)
	ListImages()
	return
}

func printRegistries(regList []config.Registry) {
	colName := &util.TableColumn{Header: "NAME"}
	colType := &util.TableColumn{Header: "TYPE"}
	colOrg := &util.TableColumn{Header: "ORG"}
	colURL := &util.TableColumn{Header: "URL"}

	for _, r := range regList {
		colName.Data = append(colName.Data, r.Config.Name)
		colType.Data = append(colType.Data, r.Config.Type)
		colOrg.Data = append(colOrg.Data, r.Config.Org)
		colURL.Data = append(colURL.Data, r.Config.URL)
	}

	tableToPrint := []*util.TableColumn{colName, colType, colOrg, colURL}
	util.PrintTable(tableToPrint)
}

func applyOverrides(conf *registries.Config, params registries.Config) {
	if params.Org != "" {
		conf.Org = params.Org
	}
	if params.URL != "" {
		conf.URL = params.URL
	}
<<<<<<< HEAD
	if params.Runner != "" {
		conf.Runner = params.Runner
=======
	if params.Tag != "" {
		conf.Tag = params.Tag
>>>>>>> 6a8d0416
	}
	if len(params.Namespaces) > 0 {
		conf.Namespaces = params.Namespaces
	}
	if len(params.WhiteList) > 0 {
		conf.WhiteList = params.WhiteList
	}
}

func listRegistries() {
	var regList []config.Registry
	err := config.Registries.UnmarshalKey("Registries", &regList)
	if err != nil {
		fmt.Printf("Error unmarshalling config: %v", err)
		return
	}
	if len(regList) > 0 {
		fmt.Println("Found registries already in config:")
		printRegistries(regList)
	} else {
		fmt.Println("Found no registries in configuration. Try `apb registry add`.")
	}
	return
}

func removeRegistry(name string) {
	var regList []config.Registry
	var newRegList []config.Registry
	err := config.Registries.UnmarshalKey("Registries", &regList)
	if err != nil {
		fmt.Printf("Error unmarshalling config: %v", err)
	}
	for i, r := range regList {
		if r.Config.Name == name {
			fmt.Printf("Found registry [%v]. Removing from list.\n", name)
			newRegList = append(regList[:i], regList[i+1:]...)
			config.UpdateCachedRegistries(config.Registries, newRegList)
			return
		}
	}
	fmt.Printf("Failed to remove registry [%v]. Check the spelling and try again.\n", name)
}<|MERGE_RESOLUTION|>--- conflicted
+++ resolved
@@ -176,13 +176,10 @@
 	if params.URL != "" {
 		conf.URL = params.URL
 	}
-<<<<<<< HEAD
 	if params.Runner != "" {
 		conf.Runner = params.Runner
-=======
 	if params.Tag != "" {
 		conf.Tag = params.Tag
->>>>>>> 6a8d0416
 	}
 	if len(params.Namespaces) > 0 {
 		conf.Namespaces = params.Namespaces
